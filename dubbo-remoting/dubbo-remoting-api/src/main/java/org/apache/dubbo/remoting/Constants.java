--- conflicted
+++ resolved
@@ -133,11 +133,8 @@
     int DEFAULT_HEARTBEAT = 60 * 1000;
     String HEARTBEAT_TIMEOUT_KEY = "heartbeat.timeout";
     String CONNECTIONS_KEY = "connections";
-<<<<<<< HEAD
-    String DUBBO_VERSION_KEY = "dubbo";
 
     int DEFAULT_BACKLOG = 1024;
-=======
 
     String SSL_ENABLED_KEY = "ssl-enabled";
 
@@ -150,5 +147,4 @@
     String SSL_CLIENT_KEY_PATH_KEY = "ssl.client.key.path";
     String SSL_CLIENT_TRUST_CERT_PATH_KEY = "ssl.client.trust.cert.path";
     String SSL_CLIENT_KEY_PASSWORD_KEY = "ssl.client.key.password";
->>>>>>> 6d3bbb02
 }